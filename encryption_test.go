package nodeenrollment

import (
	"context"
	"crypto/rand"
	"testing"

	"github.com/google/go-cmp/cmp"
	wrapping "github.com/hashicorp/go-kms-wrapping/v2"
	"github.com/hashicorp/go-kms-wrapping/v2/aead"
	"github.com/stretchr/testify/assert"
	"github.com/stretchr/testify/require"
	"golang.org/x/crypto/curve25519"
	"google.golang.org/protobuf/proto"
	"google.golang.org/protobuf/testing/protocmp"
)

type testNode struct {
	keyId    string
	priv     []byte
	otherPub []byte
}

func (t testNode) X25519EncryptionKey() (string, []byte, error) {
	b, err := curve25519.X25519(t.priv, t.otherPub)
	return t.keyId, b, err
}

<<<<<<< HEAD
func (t testNode) PreviousX25519EncryptionKey() (string, []byte, error) {
	return "", nil, nil
}

var _ X25519Producer = (*testNode)(nil)
=======
var _ X25519KeyProducer = (*testNode)(nil)
>>>>>>> c95515d0

func Test_EncryptionDecryption(t *testing.T) {
	t.Parallel()
	tRequire := require.New(t)
	ctx := context.Background()

	wrapper := aead.TestWrapper(t)

	node1Priv := make([]byte, curve25519.ScalarSize)
	n, err := rand.Read(node1Priv)
	tRequire.NoError(err)
	tRequire.Equal(n, curve25519.ScalarSize)

	node1Pub, err := curve25519.X25519(node1Priv, curve25519.Basepoint)
	tRequire.NoError(err)

	node2Priv := make([]byte, curve25519.ScalarSize)
	n, err = rand.Read(node2Priv)
	tRequire.NoError(err)
	tRequire.Equal(n, curve25519.ScalarSize)

	node2Pub, err := curve25519.X25519(node2Priv, curve25519.Basepoint)
	tRequire.NoError(err)

	node1 := &testNode{priv: node1Priv, otherPub: node2Pub}
	node2 := &testNode{priv: node2Priv, otherPub: node1Pub}

	encryptMsg := &wrapping.BlobInfo{
		Ciphertext: []byte("foo"),
		Iv:         []byte("bar"),
		Hmac:       []byte("baz"),
	}

	tests := []struct {
		name               string
		node               *testNode
		otherNode          *testNode
		encryptId          string
		decryptId          string
		encryptMsg         proto.Message
		decryptMsg         proto.Message
		encryptKeySource   X25519KeyProducer
		decryptKeySource   X25519KeyProducer
		encDecWrapper      wrapping.Wrapper
		wantErrContains    string
		wantEncErrContains string
		wantDecErrContains string
	}{
		{
			name:             "valid",
			node:             node1,
			encryptId:        "foo",
			decryptId:        "foo",
			encryptMsg:       encryptMsg,
			decryptMsg:       new(wrapping.BlobInfo),
			encryptKeySource: node1,
			decryptKeySource: node1,
		},
		{
			name:             "valid-with-wrapper",
			node:             node1,
			encryptId:        "foo",
			decryptId:        "foo",
			encryptMsg:       encryptMsg,
			decryptMsg:       new(wrapping.BlobInfo),
			encryptKeySource: node1,
			decryptKeySource: node1,
			encDecWrapper:    wrapper,
		},
		{
			name:               "mismatched-id",
			node:               node1,
			encryptId:          "foo",
			decryptId:          "bar",
			encryptMsg:         encryptMsg,
			decryptMsg:         new(wrapping.BlobInfo),
			encryptKeySource:   node1,
			decryptKeySource:   node1,
			wantDecErrContains: "message authentication failed",
		},
		{
			name:               "empty-encrypt-msg",
			node:               node1,
			encryptId:          "foo",
			decryptId:          "bar",
			encryptMsg:         nil,
			decryptMsg:         new(wrapping.BlobInfo),
			encryptKeySource:   node1,
			decryptKeySource:   node1,
			wantEncErrContains: "incoming message is nil",
		},
		{
			name:               "empty-decrypt-msg",
			node:               node1,
			encryptId:          "foo",
			decryptId:          "bar",
			encryptMsg:         encryptMsg,
			decryptMsg:         nil,
			encryptKeySource:   node1,
			decryptKeySource:   node1,
			wantDecErrContains: "incoming result message is nil",
		},
		{
			name:               "empty-encrypt-keyproducer",
			node:               node1,
			encryptId:          "foo",
			decryptId:          "bar",
			encryptMsg:         encryptMsg,
			decryptMsg:         new(wrapping.BlobInfo),
			encryptKeySource:   nil,
			decryptKeySource:   node1,
			wantEncErrContains: "incoming key source is nil",
		},
		{
			name:               "empty-decrypt-keyproducer",
			node:               node1,
			encryptId:          "foo",
			decryptId:          "bar",
			encryptMsg:         encryptMsg,
			decryptMsg:         new(wrapping.BlobInfo),
			encryptKeySource:   node1,
			decryptKeySource:   nil,
			wantDecErrContains: "incoming key source is nil",
		},
		{
			name:             "ensure-same-keys",
			node:             node1,
			otherNode:        node2,
			encryptId:        "foo",
			decryptId:        "foo",
			encryptKeySource: node1,
			decryptKeySource: node1,
			wantErrContains:  "unknown type",
		},
	}
	for _, tt := range tests {
		t.Run(tt.name, func(t *testing.T) {
			subtAssert, subtRequire := assert.New(t), require.New(t)

			_, sharedKeyFromNode, err := tt.node.X25519EncryptionKey()
			subtRequire.NoError(err)

			if tt.otherNode != nil {
				_, sharedKeyFromOtherNode, err := tt.otherNode.X25519EncryptionKey()
				subtRequire.NoError(err)

				subtAssert.Equal(sharedKeyFromNode, sharedKeyFromOtherNode)
				return
			}

			if tt.encryptKeySource != nil {
				tt.encryptKeySource.(*testNode).keyId = tt.encryptId
			}
			ct, err := EncryptMessage(ctx, tt.encryptMsg, tt.encryptKeySource, WithWrapper(tt.encDecWrapper))
			if tt.wantEncErrContains != "" {
				subtRequire.Error(err)
				subtAssert.Contains(err.Error(), tt.wantEncErrContains)
				return
			}
			subtRequire.NoError(err)
			if tt.decryptKeySource != nil {
				tt.decryptKeySource.(*testNode).keyId = tt.decryptId
			}
			err = DecryptMessage(ctx, ct, tt.decryptKeySource, tt.decryptMsg, WithWrapper(tt.encDecWrapper))
			if tt.wantDecErrContains != "" {
				subtRequire.Error(err)
				subtAssert.Contains(err.Error(), tt.wantDecErrContains)
				return
			}
			subtRequire.NoError(err)
			subtAssert.Empty(cmp.Diff(tt.encryptMsg, tt.decryptMsg, protocmp.Transform()))
		})
	}
}<|MERGE_RESOLUTION|>--- conflicted
+++ resolved
@@ -26,15 +26,11 @@
 	return t.keyId, b, err
 }
 
-<<<<<<< HEAD
 func (t testNode) PreviousX25519EncryptionKey() (string, []byte, error) {
 	return "", nil, nil
 }
 
-var _ X25519Producer = (*testNode)(nil)
-=======
 var _ X25519KeyProducer = (*testNode)(nil)
->>>>>>> c95515d0
 
 func Test_EncryptionDecryption(t *testing.T) {
 	t.Parallel()
