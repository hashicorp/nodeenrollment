package nodeenrollment

import (
	"context"
	"fmt"

	wrapping "github.com/hashicorp/go-kms-wrapping/v2"
	"github.com/hashicorp/go-kms-wrapping/v2/aead"
	"google.golang.org/protobuf/proto"
)

<<<<<<< HEAD
// X25519Producer is an interface that can be satisfied by an underlying type
// that produces an encryption key via X25519.
type X25519Producer interface {
	X25519EncryptionKey() ([]byte, error)
	PreviousX25519EncryptionKey() (string, []byte, error)
=======
// X25519KeyProducer is an interface that can be satisfied by an underlying type
// that produces an encryption key via X25519, along with a key identifier used
// for AAD and embedding in the wrapping data. If the ID is empty, it is simply
// unused for either purpose.
type X25519KeyProducer interface {
	X25519EncryptionKey() (string, []byte, error)
>>>>>>> c95515d0
}

// EncryptMessage takes any proto.Message and a valid key source that implements
// X25519KeyProducer. Internally it uses an `aead` wrapper from go-kms-wrapping v2.
// No options are currently supported but in the future non-AES-GCM encryption
// types could be supported by the wrapper and chosen here.
//
// The resulting value from the wrapper is marshaled before being returned.
//
// Supported options: WithRandomReader
func EncryptMessage(ctx context.Context, msg proto.Message, keySource X25519KeyProducer, opt ...Option) ([]byte, error) {
	const op = "nodeenrollment.EncryptMessage"
	switch {
	case IsNil(msg):
		return nil, fmt.Errorf("(%s) incoming message is nil", op)
	case IsNil(keySource):
		return nil, fmt.Errorf("(%s) incoming key source is nil", op)
	}

	opts, err := GetOpts(opt...)
	if err != nil {
		return nil, fmt.Errorf("(%s) error parsing options: %w", op, err)
	}

	keyId, sharedKey, err := keySource.X25519EncryptionKey()
	if err != nil {
		return nil, fmt.Errorf("(%s) error deriving shared encryption key: %w", op, err)
	}

	aeadWrapper := aead.NewWrapper()
	if _, err := aeadWrapper.SetConfig(
		ctx,
		wrapping.WithKeyId(keyId),
		aead.WithKey(sharedKey),
		aead.WithRandomReader(opts.WithRandomReader),
	); err != nil {
		return nil, fmt.Errorf("(%s) error instantiating aead wrapper: %w", op, err)
	}

	marshaledMsg, err := proto.Marshal(msg)
	if err != nil {
		return nil, fmt.Errorf("(%s) error marshaling incoming message: %w", op, err)
	}

	var aadOpt wrapping.Option
	if keyId != "" {
		aadOpt = wrapping.WithAad([]byte(keyId))
	}
	blobInfo, err := aeadWrapper.Encrypt(ctx, marshaledMsg, aadOpt)
	if err != nil {
		return nil, fmt.Errorf("(%s) error encrypting marshaled message: %w", op, err)
	}

	marshaledBlob, err := proto.Marshal(blobInfo)
	if err != nil {
		return nil, fmt.Errorf("(%s) error marshaling blob info: %w", op, err)
	}

	return marshaledBlob, nil
}

// DecryptMessage takes any a value encrypted with EncryptMessage and a valid
// key source that implements X25519KeyProducer and decrypts the message into the
// given proto.Message. Internally it uses an `aead` wrapper from
// go-kms-wrapping v2. No options are currently supported but in the future
// non-AES-GCM decryption types could be supported by the wrapper and chosen
// here.
//
// ID should match what was passed into the encryption function. It is also
// passed as additional authenticated data to the decryption function, if
// supported.
<<<<<<< HEAD
//
// If decryption fails with the current key, and a prior key is present,
// use that to try and decrypt the message in the case an older key
// was used to encrypt the incoming message
func DecryptMessage(ctx context.Context, id string, ct []byte, keySource X25519Producer, result proto.Message, _ ...Option) error {
=======
func DecryptMessage(ctx context.Context, ct []byte, keySource X25519KeyProducer, result proto.Message, _ ...Option) error {
>>>>>>> c95515d0
	const op = "nodeenrollment.DecryptMessage"
	switch {
	case len(ct) == 0:
		return fmt.Errorf("(%s) incoming ciphertext is empty", op)
	case IsNil(keySource):
		return fmt.Errorf("(%s) incoming key source is nil", op)
	case IsNil(result):
		return fmt.Errorf("(%s) incoming result message is nil", op)
	}

	keyId, sharedKey, err := keySource.X25519EncryptionKey()
	if err != nil {
		return fmt.Errorf("(%s) error deriving shared encryption key: %w", op, err)
	}

	err = decryptWithKey(ctx, id, ct, sharedKey, result)

	// If decryption fails with the current key, try with the previous key, if present
	if err != nil {
		prevId, previousKey, prevErr := keySource.PreviousX25519EncryptionKey()
		if prevErr != nil || previousKey == nil {
			return err
		}
		prevErr = decryptWithKey(ctx, prevId, ct, previousKey, result)
		if prevErr != nil {
			return prevErr
		}
	}

	return nil
}

func decryptWithKey(ctx context.Context, id string, ct []byte, sharedKey []byte, result proto.Message) error {
	const op = "nodeenrollment.decryptWithKey"

	aeadWrapper := aead.NewWrapper()
	if _, err := aeadWrapper.SetConfig(
		ctx,
		wrapping.WithKeyId(keyId),
		aead.WithKey(sharedKey),
	); err != nil {
		return fmt.Errorf("(%s) error instantiating aead wrapper: %w", op, err)
	}

	blobInfo := new(wrapping.BlobInfo)
	if err := proto.Unmarshal(ct, blobInfo); err != nil {
		return fmt.Errorf("(%s) error unmarshaling incoming blob info: %w", op, err)
	}

	var aadOpt wrapping.Option
	if keyId != "" {
		aadOpt = wrapping.WithAad([]byte(keyId))
	}
	pt, err := aeadWrapper.Decrypt(ctx, blobInfo, aadOpt)
	if err != nil {
		return fmt.Errorf("(%s) error decrypting blob info: %w", op, err)
	}

	if err := proto.Unmarshal(pt, result); err != nil {
		return fmt.Errorf("(%s) error unmarshaling message into result: %w", op, err)
	}

	return nil
}<|MERGE_RESOLUTION|>--- conflicted
+++ resolved
@@ -9,20 +9,13 @@
 	"google.golang.org/protobuf/proto"
 )
 
-<<<<<<< HEAD
-// X25519Producer is an interface that can be satisfied by an underlying type
-// that produces an encryption key via X25519.
-type X25519Producer interface {
-	X25519EncryptionKey() ([]byte, error)
-	PreviousX25519EncryptionKey() (string, []byte, error)
-=======
 // X25519KeyProducer is an interface that can be satisfied by an underlying type
 // that produces an encryption key via X25519, along with a key identifier used
 // for AAD and embedding in the wrapping data. If the ID is empty, it is simply
 // unused for either purpose.
 type X25519KeyProducer interface {
 	X25519EncryptionKey() (string, []byte, error)
->>>>>>> c95515d0
+	PreviousX25519EncryptionKey() (string, []byte, error)
 }
 
 // EncryptMessage takes any proto.Message and a valid key source that implements
@@ -94,15 +87,11 @@
 // ID should match what was passed into the encryption function. It is also
 // passed as additional authenticated data to the decryption function, if
 // supported.
-<<<<<<< HEAD
 //
 // If decryption fails with the current key, and a prior key is present,
 // use that to try and decrypt the message in the case an older key
 // was used to encrypt the incoming message
-func DecryptMessage(ctx context.Context, id string, ct []byte, keySource X25519Producer, result proto.Message, _ ...Option) error {
-=======
 func DecryptMessage(ctx context.Context, ct []byte, keySource X25519KeyProducer, result proto.Message, _ ...Option) error {
->>>>>>> c95515d0
 	const op = "nodeenrollment.DecryptMessage"
 	switch {
 	case len(ct) == 0:
@@ -118,7 +107,7 @@
 		return fmt.Errorf("(%s) error deriving shared encryption key: %w", op, err)
 	}
 
-	err = decryptWithKey(ctx, id, ct, sharedKey, result)
+	err = decryptWithKey(ctx, keyId, ct, sharedKey, result)
 
 	// If decryption fails with the current key, try with the previous key, if present
 	if err != nil {
@@ -135,7 +124,7 @@
 	return nil
 }
 
-func decryptWithKey(ctx context.Context, id string, ct []byte, sharedKey []byte, result proto.Message) error {
+func decryptWithKey(ctx context.Context, keyId string, ct []byte, sharedKey []byte, result proto.Message) error {
 	const op = "nodeenrollment.decryptWithKey"
 
 	aeadWrapper := aead.NewWrapper()
