// Copyright (c) HashiCorp, Inc.
// SPDX-License-Identifier: MPL-2.0

package rotation

import (
	"context"
	"crypto/ed25519"
	"crypto/x509"
	"crypto/x509/pkix"
	"errors"
	"fmt"
	"math/big"
	mathrand "math/rand"
	"time"

	"github.com/hashicorp/nodeenrollment"
	"github.com/hashicorp/nodeenrollment/types"
	"google.golang.org/protobuf/types/known/timestamppb"
)

// RotateRootCertificates generates roots: private keys and self-signed CA root
// certificates. At the end of this function, there should always be two
// certificates in existence. How we get there depends on the current state; see
// the switch statement below.
//
// If things seem off in a way that this function should not allow to occur (for
// instance, one root is missing, or timing is weird), err on the side of
// failing secure and redo the roots.
//
// It is safe to call this periodically; if the current root is still valid and
// no issues are detected with next, nothing will change.
//
// Supported options: WithRandomReader, WithCertificateLifetime,
// WithStorageWrapper (passed through to LoadRootCertificates and
// RootCertificates.Store), WithSkipStorage, WithNotBeforeClockSkew,
<<<<<<< HEAD
// WithReinitializeRoots, WithLogger
=======
// WithNotAfterClockSkew, WithReinitializeRoots
//
// Note that WithNotAfterClockSkew is cumulative with WithCertificatLifetime
>>>>>>> 7497361d
func RotateRootCertificates(ctx context.Context, storage nodeenrollment.Storage, opt ...nodeenrollment.Option) (*types.RootCertificates, error) {
	const op = "nodeenrollment.rotation.RotateRootCertificates"
	opts, err := nodeenrollment.GetOpts(opt...)
	if err != nil {
		return nil, fmt.Errorf("(%s) error parsing options: %w", op, err)
	}

	if nodeenrollment.IsNil(storage) {
		return nil, fmt.Errorf("(%s) nil storage", op)
	}

	if opts.WithReinitializeRoots {
		roots := &types.RootCertificates{
			Id:    nodeenrollment.RootsMessageId,
			State: opts.WithState,
		}
		err = storage.Remove(ctx, roots)
		if err != nil {
			opts.WithLogger.Error(err.Error())
			return nil, fmt.Errorf("(%s) error removing existing roots: %w", op, err)
		}
	}

	currentRoots, err := types.LoadRootCertificates(ctx, storage, opt...)
	if err != nil && !errors.Is(err, nodeenrollment.ErrNotFound) {
		opts.WithLogger.Error(err.Error())
		return nil, fmt.Errorf("(%s) error checking for existing roots: %w", op, err)
	}

	var toMake []nodeenrollment.KnownId
	var nextCurrent, nextNext *types.RootCertificate
	toMake, nextCurrent = decideWhatToMake(currentRoots)
	switch {
	case len(toMake) == 0:
		return currentRoots, nil

	case len(toMake) == 1 && nextCurrent == nil:
		opts.WithLogger.Error(err.Error())
		return nil, fmt.Errorf("(%s) only one certificate to make but next current certificate not determined", op)
	}

	if nextCurrent != nil {
		nextCurrent.Id = string(nodeenrollment.CurrentId)
	}

	for _, kind := range toMake {
		var (
			newRoot = new(types.RootCertificate)
			pubKey  ed25519.PublicKey
			privKey ed25519.PrivateKey
			keyId   string
		)
		// Create certificate key
		{
			pubKey, privKey, err = ed25519.GenerateKey(opts.WithRandomReader)
			if err != nil {
				return nil, fmt.Errorf("(%s) error generating certificate keypair: %w", op, err)
			}

			newRoot.PrivateKeyPkcs8, err = x509.MarshalPKCS8PrivateKey(privKey)
			if err != nil {
				return nil, fmt.Errorf("(%s) error marshaling certificate private key: %w", op, err)
			}
			newRoot.PrivateKeyType = types.KEYTYPE_ED25519

			newRoot.PublicKeyPkix, keyId, err = nodeenrollment.SubjectKeyInfoAndKeyIdFromPubKey(pubKey)
			if err != nil {
				return nil, fmt.Errorf("(%s) error fetching public key id: %w", op, err)
			}
		}

		// Generate certificate
		{
			now := time.Now()
			template := &x509.Certificate{
				AuthorityKeyId: newRoot.PublicKeyPkix,
				SubjectKeyId:   newRoot.PublicKeyPkix,
				Subject: pkix.Name{
					CommonName: keyId,
				},
				DNSNames:              []string{keyId},
				KeyUsage:              x509.KeyUsageDigitalSignature | x509.KeyUsageKeyEncipherment | x509.KeyUsageKeyAgreement | x509.KeyUsageCertSign,
				SerialNumber:          big.NewInt(mathrand.Int63()),
				NotBefore:             now.Add(opts.WithNotBeforeClockSkew),
				NotAfter:              now.Add(opts.WithCertificateLifetime).Add(opts.WithNotAfterClockSkew),
				BasicConstraintsValid: true,
				IsCA:                  true,
			}

			// TODO: After enough time, remove this; it's here because
			// verification code used to expect it, but these days we want to
			// only use it in the context of fetching
			template.DNSNames = append(template.DNSNames, nodeenrollment.CommonDnsName)

			if kind == nodeenrollment.NextId {
				newRoot.Id = string(nodeenrollment.NextId)
				nextNext = newRoot
				// We want to shift next, but we can't do it blindly, in case
				// they didn't call this often enough. So we have to look at the
				// current root to ensure we have overlap. What we do is shift
				// NotBefore and NotAfter by half the remaining lifetime on the
				// current certificate.
				//
				// Note that nextCurrent should always be valid; it was either
				// set in the decideWhatToMake function or we have created a new
				// root already via toMake and set it.
				shift := time.Until(nextCurrent.NotAfter.AsTime()) / 2
				template.NotBefore = template.NotBefore.Add(shift)
				template.NotAfter = template.NotAfter.Add(shift)
			} else {
				newRoot.Id = string(nodeenrollment.CurrentId)
				nextCurrent = newRoot
			}

			newRoot.NotBefore = timestamppb.New(template.NotBefore)
			newRoot.NotAfter = timestamppb.New(template.NotAfter)

			newRoot.CertificateDer, err = x509.CreateCertificate(opts.WithRandomReader, template, template, pubKey, privKey)
			if err != nil {
				return nil, fmt.Errorf("(%s) error creating certificate: %w", op, err)
			}
		}
	}

	ret := &types.RootCertificates{
		Id:      nodeenrollment.RootsMessageId,
		Current: nextCurrent,
		Next:    nextNext,
	}
	if currentRoots != nil {
		ret.State = currentRoots.State
	}

	if !opts.WithSkipStorage {
		if err := ret.Store(ctx, storage, opt...); err != nil {
			opts.WithLogger.Error(err.Error())
			return nil, fmt.Errorf("(%s) error persisting current root certificates: %w", op, err)
		}
	}

	return ret, nil
}

// decideWhatToMake examines the current certs and figures out what to create,
// and if only Next which cert (exisitng or next) should be the next current
func decideWhatToMake(in *types.RootCertificates) ([]nodeenrollment.KnownId, *types.RootCertificate) {
	var toMake []nodeenrollment.KnownId
	var nextCurrent *types.RootCertificate
	now := time.Now()
	switch {
	case in == nil:
		// One fresh storage case, so we are bootstrapping
		toMake = append(toMake, nodeenrollment.CurrentId, nodeenrollment.NextId)

	case in.Current == nil && in.Next == nil:
		// A similar fresh storage case, if someone created an empty proto
		// before passing in here, so we are bootstrapping
		toMake = append(toMake, nodeenrollment.CurrentId, nodeenrollment.NextId)

	case in.Current == nil || in.Next == nil:
		// Shouldn't happen; rather than try to figure out timing of what's
		// there since we have obviously bogus data, start over
		toMake = append(toMake, nodeenrollment.CurrentId, nodeenrollment.NextId)

	case in.Current.NotBefore.AsTime().After(now):
		// We somehow have a current cert that isn't valid yet; start over
		toMake = append(toMake, nodeenrollment.CurrentId, nodeenrollment.NextId)

	case in.Current.NotAfter.AsTime().Before(now):
		if in.Next.NotBefore.AsTime().Before(now) && in.Next.NotAfter.AsTime().After(now) {
			// Our current cert has expired but next is still valid; rotate that
			// to current and create a new next
			nextCurrent = in.Next
			toMake = append(toMake, nodeenrollment.NextId)
		} else {
			// Both are expired, or somehow current has expired and next hasn't;
			// start over
			toMake = append(toMake, nodeenrollment.CurrentId, nodeenrollment.NextId)
		}

	default:
		// We have two certs and current is still valid. Verify we're in the
		// appropriate time period for next; if not, keep things as they are.
		switch {
		case in.Next.NotAfter.AsTime().Before(now):
			// Something is weird; current is valid, but next has expired; redo
			// next.
			//
			// NOTE: This case should come before the next one, otherwise
			// NotBefore might be valid and we may not redo next.
			nextCurrent = in.Current
			toMake = append(toMake, nodeenrollment.NextId)

		case in.Next.NotBefore.AsTime().After(now):
			// NOTE: see comment in case above

			// Not time to rotate yet, so don't
			return nil, nil

		default:
			// Current is valid and next is also currently valid, so time to rotate
			nextCurrent = in.Next
			toMake = append(toMake, nodeenrollment.NextId)
		}
	}
	return toMake, nextCurrent
}<|MERGE_RESOLUTION|>--- conflicted
+++ resolved
@@ -34,13 +34,9 @@
 // Supported options: WithRandomReader, WithCertificateLifetime,
 // WithStorageWrapper (passed through to LoadRootCertificates and
 // RootCertificates.Store), WithSkipStorage, WithNotBeforeClockSkew,
-<<<<<<< HEAD
-// WithReinitializeRoots, WithLogger
-=======
-// WithNotAfterClockSkew, WithReinitializeRoots
+// WithNotAfterClockSkew, WithReinitializeRoots, WithLogger
 //
 // Note that WithNotAfterClockSkew is cumulative with WithCertificatLifetime
->>>>>>> 7497361d
 func RotateRootCertificates(ctx context.Context, storage nodeenrollment.Storage, opt ...nodeenrollment.Option) (*types.RootCertificates, error) {
 	const op = "nodeenrollment.rotation.RotateRootCertificates"
 	opts, err := nodeenrollment.GetOpts(opt...)
@@ -59,15 +55,17 @@
 		}
 		err = storage.Remove(ctx, roots)
 		if err != nil {
-			opts.WithLogger.Error(err.Error())
-			return nil, fmt.Errorf("(%s) error removing existing roots: %w", op, err)
+			err := fmt.Errorf("error removing existing roots: %w", err)
+			opts.WithLogger.Error(err.Error(), "op", op)
+			return nil, fmt.Errorf("(%s) %s", op, err.Error())
 		}
 	}
 
 	currentRoots, err := types.LoadRootCertificates(ctx, storage, opt...)
 	if err != nil && !errors.Is(err, nodeenrollment.ErrNotFound) {
-		opts.WithLogger.Error(err.Error())
-		return nil, fmt.Errorf("(%s) error checking for existing roots: %w", op, err)
+		err := fmt.Errorf("error checking for existing roots: %w", err)
+		opts.WithLogger.Error(err.Error(), "op", op)
+		return nil, fmt.Errorf("(%s) %s", op, err.Error())
 	}
 
 	var toMake []nodeenrollment.KnownId
@@ -78,8 +76,9 @@
 		return currentRoots, nil
 
 	case len(toMake) == 1 && nextCurrent == nil:
-		opts.WithLogger.Error(err.Error())
-		return nil, fmt.Errorf("(%s) only one certificate to make but next current certificate not determined", op)
+		err := errors.New("only one certificate to make but next current certificate not determined")
+		opts.WithLogger.Error(err.Error(), "op", op)
+		return nil, fmt.Errorf("(%s) %s", op, err.Error())
 	}
 
 	if nextCurrent != nil {
@@ -176,8 +175,9 @@
 
 	if !opts.WithSkipStorage {
 		if err := ret.Store(ctx, storage, opt...); err != nil {
-			opts.WithLogger.Error(err.Error())
-			return nil, fmt.Errorf("(%s) error persisting current root certificates: %w", op, err)
+			err := fmt.Errorf("error persisting current root certificates: %w", err)
+			opts.WithLogger.Error(err.Error(), "op", op)
+			return nil, fmt.Errorf("(%s) %s", op, err.Error())
 		}
 	}
 
